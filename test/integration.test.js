require('..').setup(); //initialize stub resolution before requiring modules

const { stubMethod, testEnv, stubs } = require('..'); //import qtests utilities minus mockConsole
const { initSearchTest, resetMocks } = testEnv; //extract env helpers
<<<<<<< HEAD
const { withMockConsole } = require('../utils/testHelpers'); //(helper for console spies)
=======
const { executeWithLogs } = require('../lib/logUtils'); //(import executeWithLogs)
>>>>>>> 262e973f

async function searchTask(url){ //test module performing http and logging
  return executeWithLogs('searchTask', async target => { //(delegate to executeWithLogs)
    const axios = stubs.axios; //directly use axios stub
    const winston = stubs.winston; //directly use winston stub
    const logger = winston.createLogger(); //create stubbed logger
    await axios.post(target, {}); //perform HTTP request
    logger.info('request finished'); //log completion
    return true; //return result
  }, url);
}

test('integration flow using stubs', () => withMockConsole('log', async logSpy => { //jest test executing searchTask with helper
  const mocks = initSearchTest(); //setup env and create mocks
  let axiosCalled = false; //track axios usage
  const restorePost = stubMethod(stubs.axios, 'post', async () => { //stub axios.post
    axiosCalled = true; //mark call
    return {}; //fake response
  });
  let infoCalled = false; //track logger info
  const restoreLogger = stubMethod(stubs.winston, 'createLogger', () => ({ //stub winston logger
    info: () => { //info method
      infoCalled = true; //mark log call
    }
  }));

  const result = await searchTask('https://example.com'); //execute module
  expect(result).toBe(true); //check result
  expect(axiosCalled).toBe(true); //verify axios used
  expect(infoCalled).toBe(true); //verify logger used
  restorePost(); //restore axios.post
  restoreLogger(); //restore winston.createLogger
  resetMocks(mocks.mock, mocks.scheduleMock, mocks.qerrorsMock); //clean mocks
}));
<|MERGE_RESOLUTION|>--- conflicted
+++ resolved
@@ -2,11 +2,11 @@
 
 const { stubMethod, testEnv, stubs } = require('..'); //import qtests utilities minus mockConsole
 const { initSearchTest, resetMocks } = testEnv; //extract env helpers
-<<<<<<< HEAD
+
 const { withMockConsole } = require('../utils/testHelpers'); //(helper for console spies)
-=======
+
 const { executeWithLogs } = require('../lib/logUtils'); //(import executeWithLogs)
->>>>>>> 262e973f
+
 
 async function searchTask(url){ //test module performing http and logging
   return executeWithLogs('searchTask', async target => { //(delegate to executeWithLogs)
