require('..').setup(); //ensure stubs active

<<<<<<< HEAD
const { logStart, logReturn } = require('../lib/logUtils'); //functions under test
const { withMockConsole } = require('../utils/testHelpers'); //(helper for console spies)
=======
const { logStart, logReturn, executeWithLogs } = require('../lib/logUtils'); //functions under test
const { mockConsole } = require('../utils/mockConsole'); //capture console output
>>>>>>> 262e973f

test('logStart logs correct start message', () => withMockConsole('log', spy => { //jest test for logStart with helper
  logStart('fn', 1, 2); //trigger log
  const last = spy.mock.calls.length - 1; //index of log entry
  expect(spy.mock.calls[last][0]).toBe('[START] fn(1, 2)'); //check output
}));

test('logReturn logs correct return message', () => withMockConsole('log', spy => { //jest test for logReturn with helper
  logReturn('fn', 'value'); //trigger log
  const last = spy.mock.calls.length - 1; //index of log entry
  expect(spy.mock.calls[last][0]).toBe('[RETURN] fn -> "value"'); //check output
<<<<<<< HEAD
}));
=======
  spy.mockRestore(); //restore console.log
});

test('executeWithLogs wraps sync function', () => { //jest test for executeWithLogs sync
  const spy = mockConsole('log'); //replace console.log
  function add(a, b){ //simple addition
    return a + b; //return sum
  }
  const res = executeWithLogs('add', add, 1, 2); //execute with logging
  expect(res).toBe(3); //verify result
  expect(spy.mock.calls[1][0]).toBe('add is running with 1, 2'); //check start log
  const last = spy.mock.calls.length - 1; //index of last log
  expect(spy.mock.calls[last][0]).toBe('add is returning 3'); //check return log
  spy.mockRestore(); //restore console.log
});

test('executeWithLogs wraps async function', async () => { //jest test for executeWithLogs async
  const spy = mockConsole('log'); //replace console.log
  async function fetchVal(){ //dummy async
    return 'ok'; //return value
  }
  const res = await executeWithLogs('fetchVal', fetchVal); //execute with logging
  expect(res).toBe('ok'); //verify result
  expect(spy.mock.calls[1][0]).toBe('fetchVal is running with none'); //check start log
  const last = spy.mock.calls.length - 1; //index of last log
  expect(spy.mock.calls[last][0]).toBe('fetchVal is returning "ok"'); //check return log
  spy.mockRestore(); //restore console.log
});
>>>>>>> 262e973f
<|MERGE_RESOLUTION|>--- conflicted
+++ resolved
@@ -1,12 +1,12 @@
 require('..').setup(); //ensure stubs active
 
-<<<<<<< HEAD
+
 const { logStart, logReturn } = require('../lib/logUtils'); //functions under test
 const { withMockConsole } = require('../utils/testHelpers'); //(helper for console spies)
-=======
+
 const { logStart, logReturn, executeWithLogs } = require('../lib/logUtils'); //functions under test
 const { mockConsole } = require('../utils/mockConsole'); //capture console output
->>>>>>> 262e973f
+
 
 test('logStart logs correct start message', () => withMockConsole('log', spy => { //jest test for logStart with helper
   logStart('fn', 1, 2); //trigger log
@@ -18,11 +18,7 @@
   logReturn('fn', 'value'); //trigger log
   const last = spy.mock.calls.length - 1; //index of log entry
   expect(spy.mock.calls[last][0]).toBe('[RETURN] fn -> "value"'); //check output
-<<<<<<< HEAD
 }));
-=======
-  spy.mockRestore(); //restore console.log
-});
 
 test('executeWithLogs wraps sync function', () => { //jest test for executeWithLogs sync
   const spy = mockConsole('log'); //replace console.log
@@ -49,4 +45,3 @@
   expect(spy.mock.calls[last][0]).toBe('fetchVal is returning "ok"'); //check return log
   spy.mockRestore(); //restore console.log
 });
->>>>>>> 262e973f
